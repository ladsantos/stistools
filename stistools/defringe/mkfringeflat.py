--- conflicted
+++ resolved
@@ -68,13 +68,8 @@
         Extraction size in pixels.  If set to None, this will be set to a
         reasonable value by this routine
 
-<<<<<<< HEAD
     opti_spreg: list or array-like or None
         A list or array representing the section to be used in normalizing the spectrum
-=======
-    opti_spreg: str or None
-        A string representing the section to be used in normalizing the spectrum
->>>>>>> 03d53d8a
         of the science target before it is divided by the shifted/scaled fringe flat.
         If set to None, a reasonable range is chosen by this routine.  Should be
         specified like a Python slice, zero indexed.
