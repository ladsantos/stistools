--- conflicted
+++ resolved
@@ -4,11 +4,6 @@
 defringe
 **************************
 
-<<<<<<< HEAD
-=======
-HST/STIS CCD Defringing Tools
-
->>>>>>> d06269bc
 .. toctree::
    :maxdepth: 2
 
